#  Copyright (c) ZenML GmbH 2022. All Rights Reserved.
#
#  Licensed under the Apache License, Version 2.0 (the "License");
#  you may not use this file except in compliance with the License.
#  You may obtain a copy of the License at:
#
#       https://www.apache.org/licenses/LICENSE-2.0
#
#  Unless required by applicable law or agreed to in writing, software
#  distributed under the License is distributed on an "AS IS" BASIS,
#  WITHOUT WARRANTIES OR CONDITIONS OF ANY KIND, either express
#  or implied. See the License for the specific language governing
#  permissions and limitations under the License.
"""Functionality to support ZenML GlobalConfiguration."""

import json
import os
import uuid
from pathlib import PurePath
from secrets import token_hex
from typing import TYPE_CHECKING, Any, Dict, Optional, cast
from uuid import UUID

from packaging import version
from pydantic import BaseModel, Field, ValidationError, validator
from pydantic.main import ModelMetaclass

from zenml import __version__
from zenml.config.store_config import StoreConfiguration
from zenml.constants import (
    DEFAULT_STORE_DIRECTORY_NAME,
    ENV_ZENML_LOCAL_STORES_PATH,
    ENV_ZENML_STORE_PREFIX,
    LOCAL_STORES_DIRECTORY_NAME,
)
from zenml.enums import AnalyticsEventSource, StoreType
from zenml.io import fileio
from zenml.logger import get_logger
from zenml.utils import io_utils, yaml_utils
from zenml.utils.analytics_utils import (
    AnalyticsEvent,
    AnalyticsGroup,
    identify_group,
    identify_user,
    track_event,
)

if TYPE_CHECKING:
    from zenml.models import WorkspaceResponseModel, StackResponseModel
    from zenml.zen_stores.base_zen_store import BaseZenStore

logger = get_logger(__name__)

CONFIG_ENV_VAR_PREFIX = "ZENML_"


def generate_jwt_secret_key() -> str:
    """Generate a random JWT secret key.

    This key is used to sign and verify generated JWT tokens.

    Returns:
        A random JWT secret key.
    """
    return token_hex(32)


class GlobalConfigMetaClass(ModelMetaclass):
    """Global configuration metaclass.

    This metaclass is used to enforce a singleton instance of the
    GlobalConfiguration class with the following additional properties:

    * the GlobalConfiguration is initialized automatically on import with the
    default configuration, if no config file exists yet.
    * the GlobalConfiguration undergoes a schema migration if the version of the
    config file is older than the current version of the ZenML package.
    * a default store is set if no store is configured yet.
    """

    def __init__(cls, *args: Any, **kwargs: Any) -> None:
        """Initialize a singleton class.

        Args:
            *args: positional arguments
            **kwargs: keyword arguments
        """
        super().__init__(*args, **kwargs)
        cls._global_config: Optional["GlobalConfiguration"] = None

    def __call__(cls, *args: Any, **kwargs: Any) -> "GlobalConfiguration":
        """Create or return the default global config instance.

        If the GlobalConfiguration constructor is called with custom arguments,
        the singleton functionality of the metaclass is bypassed: a new
        GlobalConfiguration instance is created and returned immediately and
        without saving it as the global GlobalConfiguration singleton.

        Args:
            *args: positional arguments
            **kwargs: keyword arguments

        Returns:
            The global GlobalConfiguration instance.
        """
        if args or kwargs:
            return cast(
                "GlobalConfiguration", super().__call__(*args, **kwargs)
            )

        if not cls._global_config:
            cls._global_config = cast(
                "GlobalConfiguration", super().__call__(*args, **kwargs)
            )
            cls._global_config._migrate_config()
        return cls._global_config


class GlobalConfiguration(BaseModel, metaclass=GlobalConfigMetaClass):
    """Stores global configuration options.

    Configuration options are read from a config file, but can be overwritten
    by environment variables. See `GlobalConfiguration.__getattribute__` for
    more details.

    Attributes:
        user_id: Unique user id.
        user_email: Email address associated with this client.
        user_email_opt_in: Whether the user has opted in to email communication.
        analytics_opt_in: If a user agreed to sending analytics or not.
        version: Version of ZenML that was last used to create or update the
            global config.
        store: Store configuration.
        active_stack_id: The ID of the active stack.
        active_workspace_name: The name of the active workspace.
        jwt_secret_key: The secret key used to sign and verify JWT tokens.
        _config_path: Directory where the global config file is stored.
    """

    user_id: uuid.UUID = Field(default_factory=uuid.uuid4, allow_mutation=False)
    user_email: Optional[str] = None
    user_email_opt_in: Optional[bool] = None
    analytics_opt_in: bool = True
    version: Optional[str]
    store: Optional[StoreConfiguration]
    active_stack_id: Optional[uuid.UUID]
    active_workspace_name: Optional[str]
    jwt_secret_key: str = Field(default_factory=generate_jwt_secret_key)

    _config_path: str
    _zen_store: Optional["BaseZenStore"] = None
    _active_workspace: Optional["WorkspaceResponseModel"] = None

    def __init__(
        self, config_path: Optional[str] = None, **kwargs: Any
    ) -> None:
        """Initializes a GlobalConfiguration using values from the config file.

        GlobalConfiguration is a singleton class: only one instance can exist.
        Calling this constructor multiple times will always yield the same
        instance (see the exception below).

        The `config_path` argument is only meant for internal use and testing
        purposes. User code must never pass it to the constructor. When a custom
        `config_path` value is passed, an anonymous GlobalConfiguration instance
        is created and returned independently of the GlobalConfiguration
        singleton and that will have no effect as far as the rest of the ZenML
        core code is concerned.

        If the config file doesn't exist yet, we try to read values from the
        legacy (ZenML version < 0.6) config file.

        Args:
            config_path: (internal use) custom config file path. When not
                specified, the default global configuration path is used and the
                global configuration singleton instance is returned. Only used
                to create configuration copies for transfer to different
                runtime environments.
            **kwargs: keyword arguments
        """
        self._config_path = config_path or self.default_config_directory()
        config_values = self._read_config()
        config_values.update(**kwargs)
        super().__init__(**config_values)

        if not fileio.exists(self._config_file(config_path)):
            self._write_config()

    @classmethod
    def get_instance(cls) -> Optional["GlobalConfiguration"]:
        """Return the GlobalConfiguration singleton instance.

        Returns:
            The GlobalConfiguration singleton instance or None, if the
            GlobalConfiguration hasn't been initialized yet.
        """
        return cls._global_config

    @classmethod
    def _reset_instance(
        cls, config: Optional["GlobalConfiguration"] = None
    ) -> None:
        """Reset the GlobalConfiguration singleton instance.

        This method is only meant for internal use and testing purposes.

        Args:
            config: The GlobalConfiguration instance to set as the global
                singleton. If None, the global GlobalConfiguration singleton is
                reset to an empty value.
        """
        cls._global_config = config

    @validator("version")
    def _validate_version(cls, v: Optional[str]) -> Optional[str]:
        """Validate the version attribute.

        Args:
            v: The version attribute value.

        Returns:
            The version attribute value.

        Raises:
            RuntimeError: If the version parsing fails.
        """
        if v is None:
            return v

        if not isinstance(version.parse(v), version.Version):
            # If the version parsing fails, it returns a `LegacyVersion`
            # instead. Check to make sure it's an actual `Version` object
            # which represents a valid version.
            raise RuntimeError(f"Invalid version in global configuration: {v}.")

        return v

    def __setattr__(self, key: str, value: Any) -> None:
        """Sets an attribute and persists it in the global configuration.

        Args:
            key: The attribute name.
            value: The attribute value.
        """
        super().__setattr__(key, value)
        if key.startswith("_"):
            return
        self._write_config()

    def __custom_getattribute__(self, key: str) -> Any:
        """Gets an attribute value for a specific key.

        If a value for this attribute was specified using an environment
        variable called `$(CONFIG_ENV_VAR_PREFIX)$(ATTRIBUTE_NAME)` and its
        value can be parsed to the attribute type, the value from this
        environment variable is returned instead.

        Args:
            key: The attribute name.

        Returns:
            The attribute value.
        """
        value = super().__getattribute__(key)
        if key.startswith("_") or key not in type(self).__fields__:
            return value

        environment_variable_name = f"{CONFIG_ENV_VAR_PREFIX}{key.upper()}"
        try:
            environment_variable_value = os.environ[environment_variable_name]
            # set the environment variable value to leverage Pydantic's type
            # conversion and validation
            super().__setattr__(key, environment_variable_value)
            return_value = super().__getattribute__(key)
            # set back the old value as we don't want to permanently store
            # the environment variable value here
            super().__setattr__(key, value)
            return return_value
        except (ValidationError, KeyError, TypeError):
            return value

    if not TYPE_CHECKING:
        # When defining __getattribute__, mypy allows accessing non-existent
        # attributes without failing
        # (see https://github.com/python/mypy/issues/13319).
        __getattribute__ = __custom_getattribute__

    def _migrate_config(self) -> None:
        """Migrates the global config to the latest version."""
        curr_version = version.parse(__version__)
        if self.version is None:
            logger.info(
                "Initializing the ZenML global configuration version to %s",
                curr_version,
            )
        else:
            config_version = version.parse(self.version)
            if config_version > curr_version:
                logger.error(
                    "The ZenML global configuration version (%s) is higher "
                    "than the version of ZenML currently being used (%s). "
                    "This may happen if you recently downgraded ZenML to an "
                    "earlier version, or if you have already used a more "
                    "recent ZenML version on the same machine. "
                    "It is highly recommended that you update ZenML to at "
                    "least match the global configuration version, otherwise "
                    "you may run into unexpected issues such as model schema "
                    "validation failures or even loss of information.",
                    config_version,
                    curr_version,
                )
                # TODO [ENG-899]: Give more detailed instruction on how to
                #  resolve version mismatch.
                return

            if config_version == curr_version:
                return

            logger.info(
                "Migrating the ZenML global configuration from version %s "
                "to version %s...",
                config_version,
                curr_version,
            )

        # this will also trigger rewriting the config file to disk
        # to ensure the schema migration results are persisted
        self.version = __version__

    def _read_config(self) -> Dict[str, Any]:
        """Reads configuration options from disk.

        If the config file doesn't exist yet, this method returns an empty
        dictionary.

        Returns:
            A dictionary containing the configuration options.
        """
        config_values = {}
        if fileio.exists(self._config_file()):
            config_values = cast(
                Dict[str, Any],
                yaml_utils.read_yaml(self._config_file()),
            )

        return config_values

    def _write_config(self, config_path: Optional[str] = None) -> None:
        """Writes the global configuration options to disk.

        Args:
            config_path: custom config file path. When not specified, the
                default global configuration path is used.
        """
        config_file = self._config_file(config_path)
        yaml_dict = json.loads(self.json(exclude_none=True))
        logger.debug(f"Writing config to {config_file}")

        if not fileio.exists(config_file):
            io_utils.create_dir_recursive_if_not_exists(
                config_path or self.config_directory
            )

        yaml_utils.write_yaml(config_file, yaml_dict)

    def _configure_store(
        self,
        config: StoreConfiguration,
        skip_default_registrations: bool = False,
        **kwargs: Any,
    ) -> None:
        """Configure the global zen store.

        This method creates and initializes the global store according to the
        supplied configuration.

        Args:
            config: The new store configuration to use.
            skip_default_registrations: If `True`, the creation of the default
                stack and user in the store will be skipped.
            **kwargs: Additional keyword arguments to pass to the store
                constructor.
        """
        from zenml.zen_stores.base_zen_store import BaseZenStore

        store = BaseZenStore.create_store(
            config, skip_default_registrations, **kwargs
        )
        if self.store != store.config or not self._zen_store:
            logger.debug(f"Configuring the global store to {store.config}")
            self.store = store.config

            # We want to check if the active user has opted in or out for using
            # an email address for marketing purposes and if so, record it in
            # the analytics.
            active_user = store.active_user
            if active_user.email_opted_in is not None:
                self.record_email_opt_in_out(
                    opted_in=active_user.email_opted_in,
                    email=active_user.email,
                    source=AnalyticsEventSource.ZENML_SERVER,
                )

            self._zen_store = store

            # Sanitize the global configuration to reflect the new store
            self._sanitize_config()
            self._write_config()

    def _sanitize_config(self) -> None:
        """Sanitize and save the global configuration.

        This method is called to ensure that the active stack and workspace
        are set to their default values, if possible.
        """
        active_workspace, active_stack = self.zen_store.validate_active_config(
            self.active_workspace_name,
            self.active_stack_id,
            config_name="global",
        )
        self.set_active_workspace(active_workspace)
        self.set_active_stack(active_stack)

    @staticmethod
    def default_config_directory() -> str:
        """Path to the default global configuration directory.

        Returns:
            The default global configuration directory.
        """
        return io_utils.get_global_config_directory()

    def _config_file(self, config_path: Optional[str] = None) -> str:
        """Path to the file where global configuration options are stored.

        Args:
            config_path: custom config file path. When not specified, the
                default global configuration path is used.

        Returns:
            The path to the global configuration file.
        """
        return os.path.join(config_path or self._config_path, "config.yaml")

    def copy_configuration(
        self,
        config_path: str,
        load_config_path: Optional[PurePath] = None,
        store_config: Optional[StoreConfiguration] = None,
        empty_store: bool = False,
    ) -> "GlobalConfiguration":
        """Create a copy of the global config using a different config path.

        This method is used to copy the global configuration and store it in a
        different configuration path, where it can be loaded in the context of a
        new environment, such as a container image.

        The configuration files accompanying the store configuration are also
        copied to the new configuration path (e.g. certificates etc.)
        unless a custom store configuration is provided or the `empty_store`
        flag is set to `True`.

        If the default local store is currently in use, it will not be included
        in the configuration copy. This is the same as explicitly setting the
        `empty_store` flag to `True`.

        Args:
            config_path: path where the configuration copy should be saved
            load_config_path: absolute path that will be used to load the copied
                configuration. This can be set to a value different from
                `config_path` if the configuration copy will be loaded from
                a different environment, e.g. when the configuration is copied
                to a container image and loaded using a different absolute path.
                This will be reflected in the paths and URLs encoded in the
                copied configuration.
            store_config: custom store configuration to use for the copied
                global configuration. If not specified, the current global store
                configuration is used.
            empty_store: if `True`, an empty store configuration is used for the
                copied global configuration. This means that the copied global
                configuration will be initialized to the default local store in
                the new environment.

        Returns:
            A new global configuration object copied to the specified path.
        """
        from zenml.zen_stores.base_zen_store import BaseZenStore

        self._write_config(config_path)
        config_copy = GlobalConfiguration(config_path=config_path)

        store: Optional[StoreConfiguration] = None

        if store_config is not None:
            store = store_config

        elif empty_store or self.uses_default_store():
            store = None

        elif self.store:
            store_config_class = BaseZenStore.get_store_config_class(
                self.store.type
            )

            store_config_copy = store_config_class.copy_configuration(
                self.store, config_path, load_config_path
            )
            store = store_config_copy

        config_copy.store = store

        return config_copy

    @property
    def config_directory(self) -> str:
        """Directory where the global configuration file is located.

        Returns:
            The directory where the global configuration file is located.
        """
        return self._config_path

    @property
    def local_stores_path(self) -> str:
        """Path where local stores information is stored.

        Returns:
            The path where local stores information is stored.
        """
        if ENV_ZENML_LOCAL_STORES_PATH in os.environ:
            return os.environ[ENV_ZENML_LOCAL_STORES_PATH]

        return os.path.join(
            self.config_directory,
            LOCAL_STORES_DIRECTORY_NAME,
        )

    def get_default_store(self) -> StoreConfiguration:
        """Get the default store configuration.

        Returns:
            The default store configuration.
        """
        from zenml.zen_stores.base_zen_store import BaseZenStore

        env_config: Dict[str, str] = {}
        for k, v in os.environ.items():
            if v == "":
                continue
            if k.startswith(ENV_ZENML_STORE_PREFIX):
                env_config[k[len(ENV_ZENML_STORE_PREFIX) :].lower()] = v
        if len(env_config):
            if "type" not in env_config and "url" in env_config:
                env_config["type"] = BaseZenStore.get_store_type(
                    env_config["url"]
                )

            logger.debug(
                "Using environment variables to configure the default store"
            )
            return StoreConfiguration(**env_config)

        return BaseZenStore.get_default_store_config(
            path=os.path.join(
                self.local_stores_path,
                DEFAULT_STORE_DIRECTORY_NAME,
            )
        )

    def set_default_store(self) -> None:
        """Creates and sets the default store configuration.

        Call this method to initialize or revert the store configuration to the
        default store.
        """
        default_store_cfg = self.get_default_store()
        self._configure_store(default_store_cfg)
        logger.info("Using the default store for the global config.")
        track_event(
            AnalyticsEvent.INITIALIZED_STORE,
            {"store_type": default_store_cfg.type.value},
        )

    def uses_default_store(self) -> bool:
        """Check if the global configuration uses the default store.

        Returns:
            `True` if the global configuration uses the default store.
        """
        return (
            self.store is not None
            and self.store.url == self.get_default_store().url
        )

    def set_store(
        self,
        config: StoreConfiguration,
        skip_default_registrations: bool = False,
        **kwargs: Any,
    ) -> None:
        """Update the active store configuration.

        Call this method to validate and update the active store configuration.

        Args:
            config: The new store configuration to use.
            skip_default_registrations: If `True`, the creation of the default
                stack and user in the store will be skipped.
            **kwargs: Additional keyword arguments to pass to the store
                constructor.
        """
        self._configure_store(config, skip_default_registrations, **kwargs)
        logger.info("Updated the global store configuration.")

        if self.zen_store.type == StoreType.REST:
            # Every time a client connects to a ZenML server, we want to
            # group the client ID and the server ID together. This records
            # only that a particular client has successfully connected to a
            # particular server at least once, but no information about the
            # user account is recorded here.
            server_info = self.zen_store.get_store_info()

            identify_group(
                AnalyticsGroup.ZENML_SERVER_GROUP,
                group_id=str(server_info.id),
                group_metadata={
                    "version": server_info.version,
                    "deployment_type": str(server_info.deployment_type),
                    "database_type": str(server_info.database_type),
                },
            )

            track_event(AnalyticsEvent.ZENML_SERVER_CONNECTED)

        track_event(
            AnalyticsEvent.INITIALIZED_STORE, {"store_type": config.type.value}
        )

    @property
    def zen_store(self) -> "BaseZenStore":
        """Initialize and/or return the global zen store.

        If the store hasn't been initialized yet, it is initialized when this
        property is first accessed according to the global store configuration.

        Returns:
            The current zen store.
        """
        if not self.store:
            self.set_default_store()
        elif self._zen_store is None:
            self._configure_store(self.store)

        assert self._zen_store is not None

        return self._zen_store

<<<<<<< HEAD
    def set_active_workspace(self, workspace: "WorkspaceResponseModel") -> None:
        """Set the workspace for the local client.

        Args:
            workspace: The workspace to set active.
        """
        self.active_workspace_name = workspace.name
        self._active_workspace = workspace
=======
    def set_active_project(
        self, project: "ProjectResponseModel"
    ) -> "ProjectResponseModel":
        """Set the project for the local client.

        Args:
            project: The project to set active.

        Returns:
            The project that was set active.
        """
        self.active_project_name = project.name
        self._active_project = project
        return project
>>>>>>> fbbec9b1

    def set_active_stack(self, stack: "StackResponseModel") -> None:
        """Set the active stack for the local client.

        Args:
            stack: The model of the stack to set active.
        """
        self.active_stack_id = stack.id

<<<<<<< HEAD
    def get_active_workspace(self):
        workspace_name = self.get_active_workspace_name()

        if self._active_workspace is None:
            workspace = self.zen_store.get_workspace(
                workspace_name_or_id=workspace_name,
            )
            self.set_active_workspace(workspace)

        return self._active_workspace

    def get_active_workspace_name(self) -> str:
        if self.active_workspace_name is None:
=======
    def get_active_project(self) -> "ProjectResponseModel":
        """Get a model of the active project for the local client.

        Returns:
            The model of the active project.
        """
        project_name = self.get_active_project_name()

        if self._active_project is not None:
            return self._active_project

        project = self.zen_store.get_project(
            project_name_or_id=project_name,
        )
        return self.set_active_project(project)

    def get_active_project_name(self) -> str:
        """Get the name of the active project.

        If the active project doesn't exist yet, the ZenStore is reinitialized.

        Returns:
            The name of the active project.
        """
        if self.active_project_name is None:
>>>>>>> fbbec9b1
            _ = self.zen_store
            assert self.active_project_name is not None

        return self.active_workspace_name

    def get_active_stack_id(self) -> UUID:
        """Get the ID of the active stack.

        If the active stack doesn't exist yet, the ZenStore is reinitialized.

        Returns:
            The active stack ID.
        """
        if self.active_stack_id is None:
            _ = self.zen_store
            assert self.active_stack_id is not None

        return self.active_stack_id

    def record_email_opt_in_out(
        self, opted_in: bool, email: Optional[str], source: AnalyticsEventSource
    ) -> None:
        """Set the email address associated with this client.

        Args:
            opted_in: Whether the user has opted in to email communication.
            email: The email address to use for this client, if given.
            source: The analytics event source.
        """
        # Whenever a new email address is associated with the client, we want
        # to identify the client by that email address. If the email address has
        # been changed, we also want to update the information.
        if opted_in and email and self.user_email != email:
            identify_user(
                {
                    "email": email,
                    "source": source,
                }
            )
            self.user_email = email

        if (
            self.user_email_opt_in is None
            or opted_in
            and not self.user_email_opt_in
        ):
            # When the user opts out giving the email for the first time, or
            # when the user opts in after opting out (e.g. when connecting to
            # a new server where the account has opt-in enabled), we want to
            # record the information as an analytics event.
            track_event(
                AnalyticsEvent.OPT_IN_OUT_EMAIL,
                {"opted_in": opted_in, "source": source},
            )

            self.user_email_opt_in = opted_in

    class Config:
        """Pydantic configuration class."""

        # Validate attributes when assigning them. We need to set this in order
        # to have a mix of mutable and immutable attributes
        validate_assignment = True
        # Allow extra attributes from configs of previous ZenML versions to
        # permit downgrading
        extra = "allow"
        # all attributes with leading underscore are private and therefore
        # are mutable and not included in serialization
        underscore_attrs_are_private = True<|MERGE_RESOLUTION|>--- conflicted
+++ resolved
@@ -655,31 +655,20 @@
 
         return self._zen_store
 
-<<<<<<< HEAD
-    def set_active_workspace(self, workspace: "WorkspaceResponseModel") -> None:
+    def set_active_workspace(
+        self, workspace: "WorkspaceResponseModel"
+    ) -> "WorkspaceResponseModel":
         """Set the workspace for the local client.
 
         Args:
             workspace: The workspace to set active.
+
+        Returns:
+            The workspace that was set active.
         """
         self.active_workspace_name = workspace.name
         self._active_workspace = workspace
-=======
-    def set_active_project(
-        self, project: "ProjectResponseModel"
-    ) -> "ProjectResponseModel":
-        """Set the project for the local client.
-
-        Args:
-            project: The project to set active.
-
-        Returns:
-            The project that was set active.
-        """
-        self.active_project_name = project.name
-        self._active_project = project
-        return project
->>>>>>> fbbec9b1
+        return workspace
 
     def set_active_stack(self, stack: "StackResponseModel") -> None:
         """Set the active stack for the local client.
@@ -689,49 +678,33 @@
         """
         self.active_stack_id = stack.id
 
-<<<<<<< HEAD
-    def get_active_workspace(self):
+    def get_active_workspace(self) -> "WorkspaceResponseModel":
+        """Get a model of the active workspace for the local client.
+
+        Returns:
+            The model of the active workspace.
+        """
         workspace_name = self.get_active_workspace_name()
 
-        if self._active_workspace is None:
-            workspace = self.zen_store.get_workspace(
-                workspace_name_or_id=workspace_name,
-            )
-            self.set_active_workspace(workspace)
-
-        return self._active_workspace
+        if self._active_workspace is not None:
+            return self._active_workspace
+
+        workspace = self.zen_store.get_workspace(
+            workspace_name_or_id=workspace_name,
+        )
+        return self.set_active_workspace(workspace)
 
     def get_active_workspace_name(self) -> str:
+        """Get the name of the active workspace.
+
+        If the active workspace doesn't exist yet, the ZenStore is reinitialized.
+
+        Returns:
+            The name of the active workspace.
+        """
         if self.active_workspace_name is None:
-=======
-    def get_active_project(self) -> "ProjectResponseModel":
-        """Get a model of the active project for the local client.
-
-        Returns:
-            The model of the active project.
-        """
-        project_name = self.get_active_project_name()
-
-        if self._active_project is not None:
-            return self._active_project
-
-        project = self.zen_store.get_project(
-            project_name_or_id=project_name,
-        )
-        return self.set_active_project(project)
-
-    def get_active_project_name(self) -> str:
-        """Get the name of the active project.
-
-        If the active project doesn't exist yet, the ZenStore is reinitialized.
-
-        Returns:
-            The name of the active project.
-        """
-        if self.active_project_name is None:
->>>>>>> fbbec9b1
             _ = self.zen_store
-            assert self.active_project_name is not None
+            assert self.active_workspace_name is not None
 
         return self.active_workspace_name
 
