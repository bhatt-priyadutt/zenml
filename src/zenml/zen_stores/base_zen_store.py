#  Copyright (c) ZenML GmbH 2022. All Rights Reserved.
#
#  Licensed under the Apache License, Version 2.0 (the "License");
#  you may not use this file except in compliance with the License.
#  You may obtain a copy of the License at:
#
#       https://www.apache.org/licenses/LICENSE-2.0
#
#  Unless required by applicable law or agreed to in writing, software
#  distributed under the License is distributed on an "AS IS" BASIS,
#  WITHOUT WARRANTIES OR CONDITIONS OF ANY KIND, either express
#  or implied. See the License for the specific language governing
#  permissions and limitations under the License.
"""Base Zen Store implementation."""
import os
from abc import ABC
from typing import Any, ClassVar, Dict, List, Optional, Tuple, Type, Union
from uuid import UUID

from pydantic import BaseModel

import zenml
from zenml.config.global_config import GlobalConfiguration
from zenml.config.store_config import StoreConfiguration
from zenml.constants import (
    ENV_ZENML_DEFAULT_PROJECT_NAME,
    ENV_ZENML_DEFAULT_USER_NAME,
    ENV_ZENML_DEFAULT_USER_PASSWORD,
    ENV_ZENML_SERVER_DEPLOYMENT_TYPE,
)
from zenml.enums import PermissionType, StackComponentType, StoreType
from zenml.exceptions import StackExistsError
from zenml.logger import get_logger
from zenml.models.server_models import (
    ServerDatabaseType,
    ServerDeploymentType,
    ServerModel,
)
from zenml.new_models import (
    ComponentRequestModel,
    ProjectRequestModel,
    ProjectResponseModel,
    RoleAssignmentRequestModel,
    RoleAssignmentResponseModel,
    RoleRequestModel,
    RoleResponseModel,
    StackRequestModel,
    StackResponseModel,
    TeamRequestModel,
    TeamResponseModel,
    UserRequestModel,
    UserResponseModel,
)
from zenml.utils.analytics_utils import (
    AnalyticsEvent,
    AnalyticsTrackerMixin,
    track,
    track_event,
)
from zenml.zen_stores.zen_store_interface import ZenStoreInterface

logger = get_logger(__name__)

DEFAULT_USERNAME = "default"
DEFAULT_PASSWORD = ""
DEFAULT_PROJECT_NAME = "default"
DEFAULT_STACK_NAME = "default"
DEFAULT_STACK_COMPONENT_NAME = "default"
ADMIN_ROLE = "admin"
GUEST_ROLE = "guest"


class BaseZenStore(BaseModel, ZenStoreInterface, AnalyticsTrackerMixin, ABC):
    """Base class for accessing and persisting ZenML core objects.

    Attributes:
        config: The configuration of the store.
        track_analytics: Only send analytics if set to `True`.
    """

    config: StoreConfiguration
    track_analytics: bool = True
    _active_user: Optional[UserResponseModel] = None

    TYPE: ClassVar[StoreType]
    CONFIG_TYPE: ClassVar[Type[StoreConfiguration]]

    # ---------------------------------
    # Initialization and configuration
    # ---------------------------------

    def __init__(
        self,
        skip_default_registrations: bool = False,
        **kwargs: Any,
    ) -> None:
        """Create and initialize a store.

        Args:
            skip_default_registrations: If `True`, the creation of the default
                stack and user in the store will be skipped.
            **kwargs: Additional keyword arguments to pass to the Pydantic
                constructor.

        Raises:
            RuntimeError: If the store cannot be initialized.
        """
        super().__init__(**kwargs)

        try:
            self._initialize()
        except Exception as e:
            raise RuntimeError(
                f"Error initializing {self.type.value} store with URL "
                f"'{self.url}': {str(e)}"
            ) from e

        if not skip_default_registrations:
            logger.debug("Initializing database")
            self._initialize_database()
        else:
            logger.debug("Skipping database initialization")

    @staticmethod
    def get_store_class(store_type: StoreType) -> Type["BaseZenStore"]:
        """Returns the class of the given store type.

        Args:
            store_type: The type of the store to get the class for.

        Returns:
            The class of the given store type or None if the type is unknown.

        Raises:
            TypeError: If the store type is unsupported.
        """
        if store_type == StoreType.SQL:
            from zenml.zen_stores.sql_zen_store import SqlZenStore

            return SqlZenStore
        elif store_type == StoreType.REST:
            from zenml.zen_stores.rest_zen_store import RestZenStore

            return RestZenStore
        else:
            raise TypeError(
                f"No store implementation found for store type "
                f"`{store_type.value}`."
            )

    @staticmethod
    def get_store_config_class(
        store_type: StoreType,
    ) -> Type["StoreConfiguration"]:
        """Returns the store config class of the given store type.

        Args:
            store_type: The type of the store to get the class for.

        Returns:
            The config class of the given store type.
        """
        store_class = BaseZenStore.get_store_class(store_type)
        return store_class.CONFIG_TYPE

    @staticmethod
    def get_store_type(url: str) -> StoreType:
        """Returns the store type associated with a URL schema.

        Args:
            url: The store URL.

        Returns:
            The store type associated with the supplied URL schema.

        Raises:
            TypeError: If no store type was found to support the supplied URL.
        """
        from zenml.zen_stores.rest_zen_store import RestZenStoreConfiguration
        from zenml.zen_stores.sql_zen_store import SqlZenStoreConfiguration

        if SqlZenStoreConfiguration.supports_url_scheme(url):
            return StoreType.SQL
        elif RestZenStoreConfiguration.supports_url_scheme(url):
            return StoreType.REST
        else:
            raise TypeError(f"No store implementation found for URL: {url}.")

    @staticmethod
    def create_store(
        config: StoreConfiguration,
        skip_default_registrations: bool = False,
        **kwargs: Any,
    ) -> "BaseZenStore":
        """Create and initialize a store from a store configuration.

        Args:
            config: The store configuration to use.
            skip_default_registrations: If `True`, the creation of the default
                stack and user in the store will be skipped.
            **kwargs: Additional keyword arguments to pass to the store class

        Returns:
            The initialized store.
        """
        logger.debug(f"Creating store with config '{config}'...")
        store_class = BaseZenStore.get_store_class(config.type)
        store = store_class(
            config=config,
            skip_default_registrations=skip_default_registrations,
            **kwargs,
        )
        return store

    @staticmethod
    def get_default_store_config(path: str) -> StoreConfiguration:
        """Get the default store configuration.

        The default store is a SQLite store that saves the DB contents on the
        local filesystem.

        Args:
            path: The local path where the store DB will be stored.

        Returns:
            The default store configuration.
        """
        from zenml.zen_stores.sql_zen_store import SqlZenStoreConfiguration

        config = SqlZenStoreConfiguration(
            type=StoreType.SQL, url=SqlZenStoreConfiguration.get_local_url(path)
        )
        return config

    def _initialize_database(self) -> None:
        """Initialize the database on first use."""
        try:
            default_project = self._default_project
        except KeyError:
            default_project = self._create_default_project()
        try:
            assert self._admin_role
        except KeyError:
            self._create_admin_role()
        try:
            assert self._guest_role
        except KeyError:
            self._create_guest_role()
        try:
            default_user = self._default_user
        except KeyError:
            default_user = self._create_default_user()
        try:
            self._get_default_stack(
                project_name_or_id=default_project.id,
                user_name_or_id=default_user.id,
            )
        except KeyError:
            self._create_default_stack(
                project_name_or_id=default_project.id,
                user_name_or_id=default_user.id,
            )

    @property
    def url(self) -> str:
        """The URL of the store.

        Returns:
            The URL of the store.
        """
        return self.config.url

    @property
    def type(self) -> StoreType:
        """The type of the store.

        Returns:
            The type of the store.
        """
        return self.TYPE

    def validate_active_config(
        self,
        active_project_name_or_id: Optional[Union[str, UUID]] = None,
        active_stack_id: Optional[UUID] = None,
        config_name: str = "",
    ) -> Tuple[ProjectResponseModel, StackResponseModel]:
        """Validate the active configuration.

        Call this method to validate the supplied active project and active
        stack values.

        This method is guaranteed to return valid project ID and stack ID
        values. If the supplied project and stack are not set or are not valid
        (e.g. they do not exist or are not accessible), the default project and
        default project stack will be returned in their stead.

        Args:
            active_project_name_or_id: The name or ID of the active project.
            active_stack_id: The ID of the active stack.
            config_name: The name of the configuration to validate (used in the
                displayed logs/messages).

        Returns:
            A tuple containing the active project and active stack.
        """
        active_project: ProjectResponseModel

        # Figure out a project to use if one isn't configured or
        # available:
        #   1. If the default project is configured, use that.
        #   2. If the default project is not configured, use the first
        #      project in the store.
        #   3. If there are no projects in the store, create the default
        #      project and use that
        try:
            default_project = self._default_project
        except KeyError:
            projects = self.list_projects()
            if len(projects) == 0:
                self._create_default_project()
                default_project = self._default_project
            else:
                default_project = projects[0]

        # Ensure that the current active project is still valid
        if active_project_name_or_id:
            try:
                active_project = self.get_project(active_project_name_or_id)
            except KeyError:
                logger.warning(
                    "The current %s active project is no longer available. "
                    "Resetting the active project to '%s'.",
                    config_name,
                    default_project.name,
                )
                active_project = default_project
        else:
            logger.info(
                "Setting the %s active project to '%s'.",
                config_name,
                default_project.name,
            )
            active_project = default_project

        active_stack: StackResponseModel

        # TODO: To behaviour here is to always create a default stack if
        #   something goes wrong. Should we change that?
        # Sanitize the active stack
        if active_stack_id:
            # Ensure that the active stack is still valid
            try:
                active_stack = self.get_stack(stack_id=active_stack_id)
            except KeyError:
                logger.warning(
                    "The current %s active stack is no longer available. "
                    "Resetting the active stack to default.",
                    config_name,
                )
                active_stack = self._get_or_create_default_stack(active_project)
            else:
                if active_stack.project != active_project.id:
                    logger.warning(
                        "The current %s active stack is not part of the active "
                        "project. Resetting the active stack to default.",
                        config_name,
                    )
                    active_stack = self._get_or_create_default_stack(
                        active_project
                    )
                elif (
                    not active_stack.is_shared
                    and active_stack.user != self.active_user.id
                ):
                    logger.warning(
                        "The current %s active stack is not shared and not "
                        "owned by the active user. "
                        "Resetting the active stack to default.",
                        config_name,
                    )
                    active_stack = self._get_or_create_default_stack(
                        active_project
                    )
        else:
            logger.warning(
                "Setting the %s active stack to default.",
                config_name,
            )
            active_stack = self._get_or_create_default_stack(active_project)

        return active_project, active_stack

    def get_store_info(self) -> ServerModel:
        """Get information about the store.

        Returns:
            Information about the store.
        """
        return ServerModel(
            id=GlobalConfiguration().user_id,
            version=zenml.__version__,
            deployment_type=os.environ.get(
                ENV_ZENML_SERVER_DEPLOYMENT_TYPE, ServerDeploymentType.OTHER
            ),
            database_type=ServerDatabaseType.OTHER,
        )

    def is_local_store(self) -> bool:
        """Check if the store is a local store or connected to a locally deployed ZenML server.

        Returns:
            True if the store is local, False otherwise.
        """
        return self.get_store_info().is_local()

    def _get_or_create_default_stack(
        self, project: "ProjectResponseModel"
    ) -> "StackResponseModel":
        try:
            return self._get_default_stack(
                project_name_or_id=project.id,
                user_name_or_id=self.active_user.id,
            )
        except KeyError:
            return self._create_default_stack(
                project_name_or_id=project.id,
                user_name_or_id=self.active_user.id,
            )

    # ------
    # Stacks
    # ------

    @track(AnalyticsEvent.REGISTERED_DEFAULT_STACK)
    def _create_default_stack(
        self,
        project_name_or_id: Union[str, UUID],
        user_name_or_id: Union[str, UUID],
    ) -> StackResponseModel:
        """Create the default stack components and stack.

        The default stack contains a local orchestrator and a local artifact
        store.

        Args:
            project_name_or_id: Name or ID of the project to which the stack
                belongs.
            user_name_or_id: The name or ID of the user that owns the stack.

        Returns:
            The model of the created default stack.

        Raises:
            StackExistsError: If a default stack already exists for the
                user in the supplied project.
        """
        project = self.get_project(project_name_or_id=project_name_or_id)
        user = self.get_user(user_name_or_id=user_name_or_id)
        try:
            self._get_default_stack(
                project_name_or_id=project_name_or_id,
                user_name_or_id=user_name_or_id,
            )
        except KeyError:
            pass
        else:
            raise StackExistsError(
                f"Default stack already exists for user "
                f"{user.name} in project {project.name}"
            )

        logger.info(
            f"Creating default stack for user '{user.name}' in project "
            f"{project.name}..."
        )

        # Register the default orchestrator
        orchestrator = self.create_stack_component(
            component=ComponentRequestModel(
                user=user.id,
                project=project.id,
                name=DEFAULT_STACK_COMPONENT_NAME,
                type=StackComponentType.ORCHESTRATOR,
                flavor="local",
                configuration={},
            ),
        )

        # Register the default artifact store
        artifact_store = self.create_stack_component(
            component=ComponentRequestModel(
                user=user.id,
                project=project.id,
                name=DEFAULT_STACK_COMPONENT_NAME,
                type=StackComponentType.ARTIFACT_STORE,
                flavor="local",
                configuration={},
            ),
        )

        components = {c.type: [c.id] for c in [orchestrator, artifact_store]}
        # Register the default stack
<<<<<<< HEAD
        stack = StackRequestModel(
            name="default",
=======
        stack = StackModel(
            name=DEFAULT_STACK_NAME,
>>>>>>> 9a4ac80a
            components=components,
            is_shared=False,
            project=project.id,
            user=user.id,
        )
        return self.create_stack(stack=stack)

    def _get_default_stack(
        self,
        project_name_or_id: Union[str, UUID],
        user_name_or_id: Union[str, UUID],
    ) -> StackResponseModel:
        """Get the default stack for a user in a project.

        Args:
            project_name_or_id: Name or ID of the project.
            user_name_or_id: Name or ID of the user.

        Returns:
            The default stack in the project owned by the supplied user.

        Raises:
            KeyError: if the project or default stack doesn't exist.
        """
        default_stacks = self.list_stacks(
            project_name_or_id=project_name_or_id,
            user_name_or_id=user_name_or_id,
            name=DEFAULT_STACK_NAME,
        )
        if len(default_stacks) == 0:
            raise KeyError(
                f"No default stack found for user {str(user_name_or_id)} in "
                f"project {str(project_name_or_id)}"
            )
        return default_stacks[0]

    # -----
    # Roles
    # -----
    @property
    def _admin_role(self) -> RoleResponseModel:
        """Get the admin role.

        Returns:
            The default admin role.
        """
        return self.get_role(ADMIN_ROLE)

    @track(AnalyticsEvent.CREATED_DEFAULT_ROLES)
    def _create_admin_role(self) -> RoleResponseModel:
        """Creates the admin role.

        Returns:
            The admin role
        """
        logger.info(f"Creating '{ADMIN_ROLE}' role ...")
        return self.create_role(
            RoleRequestModel(
                name=ADMIN_ROLE,
                permissions=[
                    PermissionType.READ.value,
                    PermissionType.WRITE.value,
                    PermissionType.ME.value,
                ],
            )
        )

    @property
    def _guest_role(self) -> RoleResponseModel:
        """Get the guest role.

        Returns:
            The guest role.
        """
        return self.get_role(GUEST_ROLE)

    @track(AnalyticsEvent.CREATED_DEFAULT_ROLES)
    def _create_guest_role(self) -> RoleResponseModel:
        """Creates the guest role.

        Returns:
            The guest role
        """
        logger.info(f"Creating '{GUEST_ROLE}' role ...")
        return self.create_role(
            RoleRequestModel(
                name=GUEST_ROLE,
                permissions=[
                    PermissionType.READ.value,
                    PermissionType.ME.value,
                ],
            )
        )

    # -----
    # Users
    # -----

    @property
    def active_user(self) -> UserResponseModel:
        """The active user.

        Returns:
            The active user.
        """
        if self._active_user is None:
            self._active_user = self.get_user(self.active_user_name)
        return self._active_user

    @property
    def users(self) -> List[UserResponseModel]:
        """All existing users.

        Returns:
            A list of all existing users.
        """
        return self.list_users()

    @property
    def _default_user_name(self) -> str:
        """Get the default user name.

        Returns:
            The default user name.
        """
        return os.getenv(ENV_ZENML_DEFAULT_USER_NAME, DEFAULT_USERNAME)

    @property
    def _default_user(self) -> UserResponseModel:
        """Get the default user.

        Returns:
            The default user.

        Raises:
            KeyError: If the default user doesn't exist.
        """
        user_name = self._default_user_name
        try:
            return self.get_user(user_name)
        except KeyError:
            raise KeyError(f"The default user '{user_name}' is not configured")

    @track(AnalyticsEvent.CREATED_DEFAULT_USER)
    def _create_default_user(self) -> UserResponseModel:
        """Creates a default user with the admin role.

        Returns:
            The default user.
        """
        user_name = os.getenv(ENV_ZENML_DEFAULT_USER_NAME, DEFAULT_USERNAME)
        user_password = os.getenv(
            ENV_ZENML_DEFAULT_USER_PASSWORD, DEFAULT_PASSWORD
        )

        logger.info(f"Creating default user '{user_name}' ...")
        new_user = self.create_user(
            UserRequestModel(
                name=user_name,
                active=True,
                password=user_password,
            )
        )
        self.create_role_assignment(
            RoleAssignmentRequestModel(
                role=self._admin_role.id,
                user=new_user.id,
                project=None,
                is_user=True,
            )
        )
        return new_user

    def get_teams_for_user(
        self, user_name_or_id: Union[str, UUID]
    ) -> List[TeamResponseModel]:
        """"""
        user = self.get_user(user_name_or_id=user_name_or_id)
        return user.teams

    # -----
    # Teams
    # -----

    @property
    def teams(self) -> List[TeamResponseModel]:
        """List all teams.

        Returns:
            A list of all teams.
        """
        return self.list_teams()

    def get_users_for_team(
        self, team_name_or_id: Union[str, UUID]
    ) -> List[UserResponseModel]:
        """"""
        team = self.get_team(team_name_or_id=team_name_or_id)
        return team.users

    def add_user_to_team(
        self,
        user_name_or_id: Union[str, UUID],
        team_name_or_id: Union[str, UUID],
    ) -> None:
        """Adds a user to a team.
        Args:
            user_name_or_id: Name or ID of the user to add to the team.
            team_name_or_id: Name or ID of the team to which to add the user to.
        Raises:
            EntityExistsError: If the user is already a member of the team.
        """

        team = self.get_team(team_name_or_id=team_name_or_id)
        user = self.get_user(user_name_or_id=user_name_or_id)

        update_model = TeamRequestModel(
            users=[u.id for u in team.users] + [user.id]
        )
        self.update_team(team_name_or_id=team.id, team_update=update_model)

    def remove_user_from_team(
        self,
        user_name_or_id: Union[str, UUID],
        team_name_or_id: Union[str, UUID],
    ) -> None:
        """Removes a user from a team.
        Args:
            user_name_or_id: Name or ID of the user to remove from the team.
            team_name_or_id: Name or ID of the team from which to remove the
                user.
        """
        team = self.get_team(team_name_or_id=team_name_or_id)
        user = self.get_user(user_name_or_id=user_name_or_id)

        update_model = TeamRequestModel(
            users=[u.id for u in team.users if u.id == user.id]
        )
        self.update_team(team_name_or_id=team.id, team_update=update_model)

    # -----
    # Roles
    # -----

    @property
    def roles(self) -> List[RoleResponseModel]:
        """All existing roles.

        Returns:
            A list of all existing roles.
        """
        return self.list_roles()

    @property
    def role_assignments(self) -> List[RoleAssignmentResponseModel]:
        """All role assignments.

        Returns:
            A list of all role assignments.
        """
        return self.list_role_assignments(user_name_or_id=self.active_user_name)

    # --------
    # Projects
    # --------

    @property
<<<<<<< HEAD
    def _default_project(self) -> ProjectResponseModel:
=======
    def _default_project_name(self) -> str:
        """Get the default project name.

        Returns:
            The default project name.
        """
        return os.getenv(ENV_ZENML_DEFAULT_PROJECT_NAME, DEFAULT_PROJECT_NAME)

    @property
    def _default_project(self) -> ProjectModel:
>>>>>>> 9a4ac80a
        """Get the default project.

        Returns:
            The default project.

        Raises:
            KeyError: if the default project doesn't exist.
        """
        project_name = self._default_project_name
        try:
            return self.get_project(project_name)
        except KeyError:
            raise KeyError(
                f"The default project '{project_name}' is not configured"
            )

    @track(AnalyticsEvent.CREATED_DEFAULT_PROJECT)
    def _create_default_project(self) -> ProjectResponseModel:
        """Creates a default project.

        Returns:
            The default project.
        """
        project_name = self._default_project_name
        logger.info(f"Creating default project '{project_name}' ...")
        return self.create_project(ProjectRequestModel(name=project_name))

    # ---------
    # Analytics
    # ---------

    def track_event(
        self,
        event: Union[str, AnalyticsEvent],
        metadata: Optional[Dict[str, Any]] = None,
    ) -> None:
        """Track an analytics event.

        Args:
            event: The event to track.
            metadata: Additional metadata to track with the event.
        """
        if self.track_analytics:
            # Server information is always tracked, if available.
            track_event(event, metadata)

    class Config:
        """Pydantic configuration class."""

        # Validate attributes when assigning them. We need to set this in order
        # to have a mix of mutable and immutable attributes
        validate_assignment = True
        # Ignore extra attributes from configs of previous ZenML versions
        extra = "ignore"
        # all attributes with leading underscore are private and therefore
        # are mutable and not included in serialization
        underscore_attrs_are_private = True<|MERGE_RESOLUTION|>--- conflicted
+++ resolved
@@ -501,13 +501,8 @@
 
         components = {c.type: [c.id] for c in [orchestrator, artifact_store]}
         # Register the default stack
-<<<<<<< HEAD
         stack = StackRequestModel(
-            name="default",
-=======
-        stack = StackModel(
             name=DEFAULT_STACK_NAME,
->>>>>>> 9a4ac80a
             components=components,
             is_shared=False,
             project=project.id,
@@ -775,9 +770,6 @@
     # --------
 
     @property
-<<<<<<< HEAD
-    def _default_project(self) -> ProjectResponseModel:
-=======
     def _default_project_name(self) -> str:
         """Get the default project name.
 
@@ -787,8 +779,7 @@
         return os.getenv(ENV_ZENML_DEFAULT_PROJECT_NAME, DEFAULT_PROJECT_NAME)
 
     @property
-    def _default_project(self) -> ProjectModel:
->>>>>>> 9a4ac80a
+    def _default_project(self) -> ProjectResponseModel:
         """Get the default project.
 
         Returns:
