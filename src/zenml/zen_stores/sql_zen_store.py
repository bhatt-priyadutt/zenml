--- conflicted
+++ resolved
@@ -1528,9 +1528,7 @@
                 user = self._get_user_schema(user_name_or_id, session=session)
                 query = query.where(FlavorSchema.user_id == user.id)
 
-            list_of_flavors_in_db = session.exec(
-                query.offset(offset).limit(limit)
-            ).all()
+            list_of_flavors_in_db = session.exec(query).all()
 
         return [flavor.to_model() for flavor in list_of_flavors_in_db]
 
@@ -2899,13 +2897,8 @@
             if user_name_or_id is not None:
                 user = self._get_user_schema(user_name_or_id, session=session)
                 query = query.where(PipelineRunSchema.user_id == user.id)
-<<<<<<< HEAD
-                query = query.order_by(PipelineRunSchema.created)
+            query = query.order_by(PipelineRunSchema.created)
             runs = session.exec(query.offset(offset).limit(limit)).all()
-=======
-            query = query.order_by(PipelineRunSchema.created)
-            runs = session.exec(query).all()
->>>>>>> 6f91fb73
             run_models = [run.to_model() for run in runs]
             for run_model in run_models:
                 self._update_run_status(run_model)
