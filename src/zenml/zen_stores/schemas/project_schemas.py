#  Copyright (c) ZenML GmbH 2022. All Rights Reserved.
#
#  Licensed under the Apache License, Version 2.0 (the "License");
#  you may not use this file except in compliance with the License.
#  You may obtain a copy of the License at:
#
#       https://www.apache.org/licenses/LICENSE-2.0
#
#  Unless required by applicable law or agreed to in writing, software
#  distributed under the License is distributed on an "AS IS" BASIS,
#  WITHOUT WARRANTIES OR CONDITIONS OF ANY KIND, either express
#  or implied. See the License for the specific language governing
#  permissions and limitations under the License.
"""SQL Model Implementations for Projects."""
from datetime import datetime
<<<<<<< HEAD
from typing import TYPE_CHECKING, List

from sqlmodel import Relationship

from zenml.models import ProjectModel
=======
from typing import TYPE_CHECKING, List, Optional

from sqlmodel import Field, Relationship

from zenml.models import (
    ProjectRequestModel,
    ProjectResponseModel,
    ProjectUpdateModel,
)
>>>>>>> ad7c8a49
from zenml.zen_stores.schemas.base_schemas import NamedSchema

if TYPE_CHECKING:
    from zenml.zen_stores.schemas import (
        FlavorSchema,
        PipelineRunSchema,
        PipelineSchema,
        StackComponentSchema,
        StackSchema,
        TeamRoleAssignmentSchema,
        UserRoleAssignmentSchema,
    )


class ProjectSchema(NamedSchema, table=True):
    """SQL Model for projects."""

<<<<<<< HEAD
    description: str
=======
    __tablename__ = "workspace"

    description: Optional[str] = Field(nullable=True)
>>>>>>> ad7c8a49

    user_role_assignments: List["UserRoleAssignmentSchema"] = Relationship(
        back_populates="project", sa_relationship_kwargs={"cascade": "delete"}
    )
    team_role_assignments: List["TeamRoleAssignmentSchema"] = Relationship(
        back_populates="project",
        sa_relationship_kwargs={"cascade": "all, delete"},
    )
    stacks: List["StackSchema"] = Relationship(
        back_populates="project", sa_relationship_kwargs={"cascade": "delete"}
    )
    components: List["StackComponentSchema"] = Relationship(
        back_populates="project", sa_relationship_kwargs={"cascade": "delete"}
    )
    flavors: List["FlavorSchema"] = Relationship(
        back_populates="project", sa_relationship_kwargs={"cascade": "delete"}
    )
    pipelines: List["PipelineSchema"] = Relationship(
        back_populates="project", sa_relationship_kwargs={"cascade": "delete"}
    )
    runs: List["PipelineRunSchema"] = Relationship(
        back_populates="project", sa_relationship_kwargs={"cascade": "delete"}
    )

    @classmethod
    def from_request(cls, project: ProjectRequestModel) -> "ProjectSchema":
        """Create a `ProjectSchema` from a `ProjectResponseModel`.

        Args:
            project: The `ProjectResponseModel` from which to create the schema.

        Returns:
            The created `ProjectSchema`.
        """
        return cls(name=project.name, description=project.description)

    def update(self, project_update: ProjectUpdateModel):
        for field, value in project_update.dict(exclude_unset=True).items():
            setattr(self, field, value)

        self.updated = datetime.now()
        return self

    def to_model(self) -> ProjectResponseModel:
        """Convert a `ProjectSchema` to a `ProjectResponseModel`.

        Returns:
            The converted `ProjectResponseModel`.
        """
        return ProjectResponseModel(
            id=self.id,
            name=self.name,
            description=self.description,
            created=self.created,
            updated=self.updated,
        )<|MERGE_RESOLUTION|>--- conflicted
+++ resolved
@@ -13,13 +13,6 @@
 #  permissions and limitations under the License.
 """SQL Model Implementations for Projects."""
 from datetime import datetime
-<<<<<<< HEAD
-from typing import TYPE_CHECKING, List
-
-from sqlmodel import Relationship
-
-from zenml.models import ProjectModel
-=======
 from typing import TYPE_CHECKING, List, Optional
 
 from sqlmodel import Field, Relationship
@@ -29,7 +22,6 @@
     ProjectResponseModel,
     ProjectUpdateModel,
 )
->>>>>>> ad7c8a49
 from zenml.zen_stores.schemas.base_schemas import NamedSchema
 
 if TYPE_CHECKING:
@@ -47,13 +39,9 @@
 class ProjectSchema(NamedSchema, table=True):
     """SQL Model for projects."""
 
-<<<<<<< HEAD
-    description: str
-=======
     __tablename__ = "workspace"
 
     description: Optional[str] = Field(nullable=True)
->>>>>>> ad7c8a49
 
     user_role_assignments: List["UserRoleAssignmentSchema"] = Relationship(
         back_populates="project", sa_relationship_kwargs={"cascade": "delete"}
