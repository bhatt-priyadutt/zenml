#  Copyright (c) ZenML GmbH 2022. All Rights Reserved.
#
#  Licensed under the Apache License, Version 2.0 (the "License");
#  you may not use this file except in compliance with the License.
#  You may obtain a copy of the License at:
#
#       https://www.apache.org/licenses/LICENSE-2.0
#
#  Unless required by applicable law or agreed to in writing, software
#  distributed under the License is distributed on an "AS IS" BASIS,
#  WITHOUT WARRANTIES OR CONDITIONS OF ANY KIND, either express
#  or implied. See the License for the specific language governing
#  permissions and limitations under the License.
"""Implementation of the Seldon Model Deployer."""

import re
from datetime import datetime
from typing import TYPE_CHECKING, Dict, List, Optional, cast
from uuid import UUID

from zenml.integrations.seldon import SELDON_MODEL_DEPLOYER_FLAVOR
<<<<<<< HEAD
from zenml.integrations.seldon.flavors.seldon_model_deployer_flavor import (
    SeldonModelDeployerConfig,
)
=======
from zenml.integrations.seldon.constants import SELDON_DOCKER_IMAGE_KEY
>>>>>>> 5b681c4d
from zenml.integrations.seldon.seldon_client import SeldonClient
from zenml.integrations.seldon.services.seldon_deployment import (
    SeldonDeploymentConfig,
    SeldonDeploymentService,
)
from zenml.logger import get_logger
from zenml.model_deployers.base_model_deployer import BaseModelDeployer
from zenml.repository import Repository
from zenml.secrets_managers import BaseSecretsManager
from zenml.services.service import BaseService, ServiceConfig
from zenml.stack.stack import Stack
from zenml.utils.analytics_utils import AnalyticsEvent, track_event
from zenml.utils.pipeline_docker_image_builder import PipelineDockerImageBuilder

if TYPE_CHECKING:
    from zenml.config.pipeline_deployment import PipelineDeployment

logger = get_logger(__name__)

DEFAULT_SELDON_DEPLOYMENT_START_STOP_TIMEOUT = 300


class SeldonModelDeployer(BaseModelDeployer):
    """Seldon Core model deployer stack component implementation."""

    _client: Optional[SeldonClient] = None

    @property
    def config(self) -> SeldonModelDeployerConfig:
        """Returns the `SeldonModelDeployerConfig` config.

        Returns:
            The configuration.
        """
        return cast(SeldonModelDeployerConfig, self._config)

    @staticmethod
    def get_model_server_info(  # type: ignore[override]
        service_instance: "SeldonDeploymentService",
    ) -> Dict[str, Optional[str]]:
        """Return implementation specific information that might be relevant to the user.

        Args:
            service_instance: Instance of a SeldonDeploymentService

        Returns:
            Model server information.
        """
        return {
            "PREDICTION_URL": service_instance.prediction_url,
            "MODEL_URI": service_instance.config.model_uri,
            "MODEL_NAME": service_instance.config.model_name,
            "SELDON_DEPLOYMENT": service_instance.seldon_deployment_name,
        }

    @staticmethod
    def get_active_model_deployer() -> "SeldonModelDeployer":
        """Get the Seldon Core model deployer registered in the active stack.

        Returns:
            The Seldon Core model deployer registered in the active stack.

        Raises:
            TypeError: if the Seldon Core model deployer is not available.
        """
        model_deployer = Repository(  # type: ignore [call-arg]
            skip_repository_check=True
        ).active_stack.model_deployer
        if not model_deployer or not isinstance(
            model_deployer, SeldonModelDeployer
        ):
            raise TypeError(
                f"The active stack needs to have a Seldon Core model deployer "
                f"component registered to be able to deploy models with Seldon "
                f"Core. You can create a new stack with a Seldon Core model "
                f"deployer component or update your existing stack to add this "
                f"component, e.g.:\n\n"
                f"  'zenml model-deployer register seldon --flavor={SELDON_MODEL_DEPLOYER_FLAVOR} "
                f"--kubernetes_context=context-name --kubernetes_namespace="
                f"namespace-name --base_url=https://ingress.cluster.kubernetes'\n"
                f"  'zenml stack create stack-name -d seldon ...'\n"
            )
        return model_deployer

    @property
    def seldon_client(self) -> SeldonClient:
        """Get the Seldon Core client associated with this model deployer.

        Returns:
            The Seldon Core client.
        """
        if not self._client:
            self._client = SeldonClient(
                context=self.config.kubernetes_context,
                namespace=self.config.kubernetes_namespace,
            )
        return self._client

    @property
    def kubernetes_secret_name(self) -> Optional[str]:
        """Get the Kubernetes secret name associated with this model deployer.

        If a secret is configured for this model deployer, a corresponding
        Kubernetes secret is created in the remote cluster to be used
        by Seldon Core storage initializers to authenticate to the Artifact
        Store. This method returns the unique name that is used for this secret.

        Returns:
            The Seldon Core Kubernetes secret name, or None if no secret is
            configured.
        """
        if not self.config.secret:
            return None
        return (
            re.sub(
                r"[^0-9a-zA-Z-]+",
                "-",
                f"zenml-seldon-core-{self.config.secret}",
            )
            .strip("-")
            .lower()
        )

    def prepare_pipeline_deployment(
        self,
        deployment: "PipelineDeployment",
        stack: "Stack",
    ) -> None:
        """Build a Docker image and push it to the container registry.

        Args:
            deployment: The pipeline deployment configuration.
            stack: The stack on which the pipeline will be deployed.
        """
        repo_digest = self.build_and_push_docker_image(
            deployment=deployment, stack=stack
        )
        deployment.add_extra(SELDON_DOCKER_IMAGE_KEY, repo_digest)

    def _create_or_update_kubernetes_secret(self) -> Optional[str]:
        """Create or update a Kubernetes secret.

        Uses the information stored in the ZenML secret configured for the model deployer.

        Returns:
            The name of the Kubernetes secret that was created or updated, or
            None if no secret was configured.

        Raises:
            RuntimeError: if the secret cannot be created or updated.
        """
        # if a ZenML secret was configured in the model deployer,
        # create a Kubernetes secret as a means to pass this information
        # to the Seldon Core deployment
        if self.config.secret:

            secret_manager = Repository(  # type: ignore [call-arg]
                skip_repository_check=True
            ).active_stack.secrets_manager

            if not secret_manager or not isinstance(
                secret_manager, BaseSecretsManager
            ):
                raise RuntimeError(
                    f"The active stack doesn't have a secret manager component. "
                    f"The ZenML secret specified in the Seldon Core Model "
                    f"Deployer configuration cannot be fetched: {self.config.secret}."
                )

            try:
                zenml_secret = secret_manager.get_secret(self.config.secret)
            except KeyError:
                raise RuntimeError(
                    f"The ZenML secret '{self.config.secret}' specified in the "
                    f"Seldon Core Model Deployer configuration was not found "
                    f"in the active stack's secret manager."
                )

            # should never happen, just making mypy happy
            assert self.kubernetes_secret_name is not None
            self.seldon_client.create_or_update_secret(
                self.kubernetes_secret_name, zenml_secret
            )

        return self.kubernetes_secret_name

    def _delete_kubernetes_secret(self) -> None:
        """Delete the Kubernetes secret associated with this model deployer.

        Do this if no Seldon Core deployments are using it.
        """
        if self.kubernetes_secret_name:

            # fetch all the Seldon Core deployments that currently
            # configured to use this secret
            services = self.find_model_server()
            for service in services:
                config = cast(SeldonDeploymentConfig, service.config)
                if config.secret_name == self.kubernetes_secret_name:
                    return
            self.seldon_client.delete_secret(self.kubernetes_secret_name)

    def deploy_model(
        self,
        config: ServiceConfig,
        replace: bool = False,
        timeout: int = DEFAULT_SELDON_DEPLOYMENT_START_STOP_TIMEOUT,
    ) -> BaseService:
        """Create a new Seldon Core deployment or update an existing one.

        # noqa: DAR402

        This should serve the supplied model and deployment configuration.

        This method has two modes of operation, depending on the `replace`
        argument value:

          * if `replace` is False, calling this method will create a new Seldon
            Core deployment server to reflect the model and other configuration
            parameters specified in the supplied Seldon deployment `config`.

          * if `replace` is True, this method will first attempt to find an
            existing Seldon Core deployment that is *equivalent* to the supplied
            configuration parameters. Two or more Seldon Core deployments are
            considered equivalent if they have the same `pipeline_name`,
            `pipeline_step_name` and `model_name` configuration parameters. To
            put it differently, two Seldon Core deployments are equivalent if
            they serve versions of the same model deployed by the same pipeline
            step. If an equivalent Seldon Core deployment is found, it will be
            updated in place to reflect the new configuration parameters. This
            allows an existing Seldon Core deployment to retain its prediction
            URL while performing a rolling update to serve a new model version.

        Callers should set `replace` to True if they want a continuous model
        deployment workflow that doesn't spin up a new Seldon Core deployment
        server for each new model version. If multiple equivalent Seldon Core
        deployments are found, the most recently created deployment is selected
        to be updated and the others are deleted.

        Args:
            config: the configuration of the model to be deployed with Seldon.
                Core
            replace: set this flag to True to find and update an equivalent
                Seldon Core deployment server with the new model instead of
                starting a new deployment server.
            timeout: the timeout in seconds to wait for the Seldon Core server
                to be provisioned and successfully started or updated. If set
                to 0, the method will return immediately after the Seldon Core
                server is provisioned, without waiting for it to fully start.

        Returns:
            The ZenML Seldon Core deployment service object that can be used to
            interact with the remote Seldon Core server.

        Raises:
            SeldonClientError: if a Seldon Core client error is encountered
                while provisioning the Seldon Core deployment server.
            RuntimeError: if `timeout` is set to a positive value that is
                exceeded while waiting for the Seldon Core deployment server
                to start, or if an operational failure is encountered before
                it reaches a ready state.
        """
        config = cast(SeldonDeploymentConfig, config)
        service = None

        # if a custom Kubernetes secret is not explicitly specified in the
        # SeldonDeploymentConfig, try to create one from the ZenML secret
        # configured for the model deployer
        config.secret_name = (
            config.secret_name or self._create_or_update_kubernetes_secret()
        )

        # if replace is True, find equivalent Seldon Core deployments
        if replace is True:
            equivalent_services = self.find_model_server(
                running=False,
                pipeline_name=config.pipeline_name,
                pipeline_step_name=config.pipeline_step_name,
                model_name=config.model_name,
            )

            for equivalent_service in equivalent_services:
                if service is None:
                    # keep the most recently created service
                    service = equivalent_service
                else:
                    try:
                        # delete the older services and don't wait for them to
                        # be deprovisioned
                        service.stop()
                    except RuntimeError:
                        # ignore errors encountered while stopping old services
                        pass

        if service:
            # update an equivalent service in place
            service.update(config)
            logger.info(
                f"Updating an existing Seldon deployment service: {service}"
            )
        else:
            # create a new service
            service = SeldonDeploymentService(config=config)
            logger.info(f"Creating a new Seldon deployment service: {service}")

        # start the service which in turn provisions the Seldon Core
        # deployment server and waits for it to reach a ready state
        service.start(timeout=timeout)

        # Add telemetry with metadata that gets the stack metadata and
        # differentiates between pure model and custom code deployments
        stack = Repository().active_stack
        stack_metadata = {
            component_type.value: component.flavor
            for component_type, component in stack.components.items()
        }
        metadata = {
            "store_type": Repository().zen_store.type.value,
            **stack_metadata,
            "is_custom_code_deployment": config.is_custom_deployment,
        }
        track_event(AnalyticsEvent.MODEL_DEPLOYED, metadata=metadata)

        return service

    def find_model_server(
        self,
        running: bool = False,
        service_uuid: Optional[UUID] = None,
        pipeline_name: Optional[str] = None,
        pipeline_run_id: Optional[str] = None,
        pipeline_step_name: Optional[str] = None,
        model_name: Optional[str] = None,
        model_uri: Optional[str] = None,
        model_type: Optional[str] = None,
    ) -> List[BaseService]:
        """Find one or more Seldon Core model services that match the given criteria.

        The Seldon Core deployment services that meet the search criteria are
        returned sorted in descending order of their creation time (i.e. more
        recent deployments first).

        Args:
            running: if true, only running services will be returned.
            service_uuid: the UUID of the Seldon Core service that was originally used
                to create the Seldon Core deployment resource.
            pipeline_name: name of the pipeline that the deployed model was part
                of.
            pipeline_run_id: ID of the pipeline run which the deployed model was
                part of.
            pipeline_step_name: the name of the pipeline model deployment step
                that deployed the model.
            model_name: the name of the deployed model.
            model_uri: URI of the deployed model.
            model_type: the Seldon Core server implementation used to serve
                the model

        Returns:
            One or more Seldon Core service objects representing Seldon Core
            model servers that match the input search criteria.
        """
        # Use a Seldon deployment service configuration to compute the labels
        config = SeldonDeploymentConfig(
            pipeline_name=pipeline_name or "",
            pipeline_run_id=pipeline_run_id or "",
            pipeline_step_name=pipeline_step_name or "",
            model_name=model_name or "",
            model_uri=model_uri or "",
            implementation=model_type or "",
        )
        labels = config.get_seldon_deployment_labels()
        if service_uuid:
            # the service UUID is not a label covered by the Seldon
            # deployment service configuration, so we need to add it
            # separately
            labels["zenml.service_uuid"] = str(service_uuid)

        deployments = self.seldon_client.find_deployments(labels=labels)
        # sort the deployments in descending order of their creation time
        deployments.sort(
            key=lambda deployment: datetime.strptime(
                deployment.metadata.creationTimestamp,
                "%Y-%m-%dT%H:%M:%SZ",
            )
            if deployment.metadata.creationTimestamp
            else datetime.min,
            reverse=True,
        )

        services: List[BaseService] = []
        for deployment in deployments:
            # recreate the Seldon deployment service object from the Seldon
            # deployment resource
            service = SeldonDeploymentService.create_from_deployment(
                deployment=deployment
            )
            if running and not service.is_running:
                # skip non-running services
                continue
            services.append(service)

        return services

    def stop_model_server(
        self,
        uuid: UUID,
        timeout: int = DEFAULT_SELDON_DEPLOYMENT_START_STOP_TIMEOUT,
        force: bool = False,
    ) -> None:
        """Stop a Seldon Core model server.

        Args:
            uuid: UUID of the model server to stop.
            timeout: timeout in seconds to wait for the service to stop.
            force: if True, force the service to stop.

        Raises:
            NotImplementedError: stopping Seldon Core model servers is not
                supported.
        """
        raise NotImplementedError(
            "Stopping Seldon Core model servers is not implemented. Try "
            "deleting the Seldon Core model server instead."
        )

    def start_model_server(
        self,
        uuid: UUID,
        timeout: int = DEFAULT_SELDON_DEPLOYMENT_START_STOP_TIMEOUT,
    ) -> None:
        """Start a Seldon Core model deployment server.

        Args:
            uuid: UUID of the model server to start.
            timeout: timeout in seconds to wait for the service to become
                active. . If set to 0, the method will return immediately after
                provisioning the service, without waiting for it to become
                active.

        Raises:
            NotImplementedError: since we don't support starting Seldon Core
                model servers
        """
        raise NotImplementedError(
            "Starting Seldon Core model servers is not implemented"
        )

    def delete_model_server(
        self,
        uuid: UUID,
        timeout: int = DEFAULT_SELDON_DEPLOYMENT_START_STOP_TIMEOUT,
        force: bool = False,
    ) -> None:
        """Delete a Seldon Core model deployment server.

        Args:
            uuid: UUID of the model server to delete.
            timeout: timeout in seconds to wait for the service to stop. If
                set to 0, the method will return immediately after
                deprovisioning the service, without waiting for it to stop.
            force: if True, force the service to stop.
        """
        services = self.find_model_server(service_uuid=uuid)
        if len(services) == 0:
            return
        services[0].stop(timeout=timeout, force=force)

        # if this is the last Seldon Core model server, delete the Kubernetes
        # secret used to store the authentication information for the Seldon
        # Core model server storage initializer
<<<<<<< HEAD
        self._delete_kubernetes_secret()

    def prepare_custom_deployment_image(
        self,
        pipeline_name: str,
        stack: "Stack",
        docker_configuration: "DockerConfiguration",
        runtime_configuration: "RuntimeConfiguration",
        entrypoint: List[str],
    ) -> str:
        """Prepare the custom deployment image for the Seldon deployment.

        This function is called by the deployment step of the pipeline.
        It is responsible for the preparation of the custom deployment image
        either by returning the image name in the case of a remote orchestrator
        or by building a new image if only a local orchestrator is used.

        Args:
            pipeline_name: The pipeline to be deployed.
            stack: The stack to be deployed.
            docker_configuration: The Docker configuration to be used.
            runtime_configuration: The runtime configuration to be used.
            entrypoint: The entrypoint to be used.

        Returns:
            The name of the image to be used for the deployment.
        """
        # verify the flavor of the orchestrator.
        # if the orchestrator is local, then we need to build a docker image with the repo
        # and requirements and push it to the container registry.
        # if the orchestrator is remote, then we can use the same image used to run the pipeline.
        if stack.orchestrator.flavor == "local":
            # more information about stack ..
            docker_image_builder = PipelineDockerImageBuilder()
            custom_docker_image_name = (
                docker_image_builder.build_and_push_docker_image(
                    pipeline_name=pipeline_name,
                    docker_configuration=docker_configuration,
                    stack=stack,
                    runtime_configuration=runtime_configuration,
                    entrypoint=" ".join(entrypoint),
                )
            )
        else:
            custom_docker_image_name = runtime_configuration["docker_image"]

        return custom_docker_image_name
=======
        self._delete_kubernetes_secret()
>>>>>>> 5b681c4d
<|MERGE_RESOLUTION|>--- conflicted
+++ resolved
@@ -19,13 +19,10 @@
 from uuid import UUID
 
 from zenml.integrations.seldon import SELDON_MODEL_DEPLOYER_FLAVOR
-<<<<<<< HEAD
+from zenml.integrations.seldon.constants import SELDON_DOCKER_IMAGE_KEY
 from zenml.integrations.seldon.flavors.seldon_model_deployer_flavor import (
     SeldonModelDeployerConfig,
 )
-=======
-from zenml.integrations.seldon.constants import SELDON_DOCKER_IMAGE_KEY
->>>>>>> 5b681c4d
 from zenml.integrations.seldon.seldon_client import SeldonClient
 from zenml.integrations.seldon.services.seldon_deployment import (
     SeldonDeploymentConfig,
@@ -160,7 +157,8 @@
             deployment: The pipeline deployment configuration.
             stack: The stack on which the pipeline will be deployed.
         """
-        repo_digest = self.build_and_push_docker_image(
+        docker_image_builder = PipelineDockerImageBuilder()
+        repo_digest = docker_image_builder.build_and_push_docker_image(
             deployment=deployment, stack=stack
         )
         deployment.add_extra(SELDON_DOCKER_IMAGE_KEY, repo_digest)
@@ -496,54 +494,4 @@
         # if this is the last Seldon Core model server, delete the Kubernetes
         # secret used to store the authentication information for the Seldon
         # Core model server storage initializer
-<<<<<<< HEAD
-        self._delete_kubernetes_secret()
-
-    def prepare_custom_deployment_image(
-        self,
-        pipeline_name: str,
-        stack: "Stack",
-        docker_configuration: "DockerConfiguration",
-        runtime_configuration: "RuntimeConfiguration",
-        entrypoint: List[str],
-    ) -> str:
-        """Prepare the custom deployment image for the Seldon deployment.
-
-        This function is called by the deployment step of the pipeline.
-        It is responsible for the preparation of the custom deployment image
-        either by returning the image name in the case of a remote orchestrator
-        or by building a new image if only a local orchestrator is used.
-
-        Args:
-            pipeline_name: The pipeline to be deployed.
-            stack: The stack to be deployed.
-            docker_configuration: The Docker configuration to be used.
-            runtime_configuration: The runtime configuration to be used.
-            entrypoint: The entrypoint to be used.
-
-        Returns:
-            The name of the image to be used for the deployment.
-        """
-        # verify the flavor of the orchestrator.
-        # if the orchestrator is local, then we need to build a docker image with the repo
-        # and requirements and push it to the container registry.
-        # if the orchestrator is remote, then we can use the same image used to run the pipeline.
-        if stack.orchestrator.flavor == "local":
-            # more information about stack ..
-            docker_image_builder = PipelineDockerImageBuilder()
-            custom_docker_image_name = (
-                docker_image_builder.build_and_push_docker_image(
-                    pipeline_name=pipeline_name,
-                    docker_configuration=docker_configuration,
-                    stack=stack,
-                    runtime_configuration=runtime_configuration,
-                    entrypoint=" ".join(entrypoint),
-                )
-            )
-        else:
-            custom_docker_image_name = runtime_configuration["docker_image"]
-
-        return custom_docker_image_name
-=======
-        self._delete_kubernetes_secret()
->>>>>>> 5b681c4d
+        self._delete_kubernetes_secret()