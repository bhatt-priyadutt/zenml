--- conflicted
+++ resolved
@@ -17,11 +17,7 @@
 import os
 import re
 from datetime import datetime
-<<<<<<< HEAD
-from typing import TYPE_CHECKING, Any, Dict, List, Optional, Tuple, cast
-=======
-from typing import TYPE_CHECKING, Any, ClassVar, Dict, Optional, Tuple
->>>>>>> 5b681c4d
+from typing import TYPE_CHECKING, Any, Dict, Optional, Tuple, cast
 
 from git.exc import InvalidGitRepositoryError
 from git.repo.base import Repo
@@ -31,13 +27,9 @@
     BaseContainerRegistry,
     GitHubContainerRegistryFlavor,
 )
-<<<<<<< HEAD
-from zenml.entrypoints.step_entrypoint_configuration import PIPELINE_JSON_OPTION
 from zenml.integrations.github.flavors.github_actions_orchestrator_flavor import (
     GitHubActionsOrchestratorConfig,
 )
-=======
->>>>>>> 5b681c4d
 from zenml.integrations.github.orchestrators.github_actions_entrypoint_configuration import (
     GitHubActionsEntrypointConfiguration,
 )
@@ -50,12 +42,7 @@
 from zenml.orchestrators import BaseOrchestrator
 from zenml.secrets_managers.base_secrets_manager import BaseSecretsManager
 from zenml.stack import Stack
-<<<<<<< HEAD
-from zenml.steps import BaseStep
-from zenml.utils import string_utils, yaml_utils
-=======
-from zenml.utils import deprecation_utils, yaml_utils
->>>>>>> 5b681c4d
+from zenml.utils import yaml_utils
 from zenml.utils.pipeline_docker_image_builder import PipelineDockerImageBuilder
 
 if TYPE_CHECKING:
@@ -300,17 +287,9 @@
                 "--skip_dirty_repository_check=true`"
             )
 
-<<<<<<< HEAD
         docker_image_builder = PipelineDockerImageBuilder()
-        docker_image_builder.build_and_push_docker_image(
-            pipeline_name=pipeline.name,
-            docker_configuration=pipeline.docker_configuration,
-            stack=stack,
-            runtime_configuration=runtime_configuration,
-=======
-        repo_digest = self.build_and_push_docker_image(
+        repo_digest = docker_image_builder.build_and_push_docker_image(
             deployment=deployment, stack=stack
->>>>>>> 5b681c4d
         )
         deployment.add_extra(ORCHESTRATOR_DOCKER_IMAGE_KEY, repo_digest)
 
