#  Copyright (c) ZenML GmbH 2022. All Rights Reserved.
#
#  Licensed under the Apache License, Version 2.0 (the "License");
#  you may not use this file except in compliance with the License.
#  You may obtain a copy of the License at:
#
#       https://www.apache.org/licenses/LICENSE-2.0
#
#  Unless required by applicable law or agreed to in writing, software
#  distributed under the License is distributed on an "AS IS" BASIS,
#  WITHOUT WARRANTIES OR CONDITIONS OF ANY KIND, either express
#  or implied. See the License for the specific language governing
#  permissions and limitations under the License.
"""Endpoint definitions for teams and team membership."""
from typing import List, Optional, Union
from uuid import UUID

<<<<<<< HEAD
from fastapi import APIRouter, Depends, Query

from zenml.constants import (
    API,
    LIMIT_DEFAULT,
    LIMIT_MAX,
    OFFSET,
    ROLES,
    TEAMS,
    VERSION_1,
)
from zenml.models import TeamModel
from zenml.models.page_model import Params, Page
from zenml.models.user_management_models import RoleAssignmentModel
from zenml.zen_server.auth import authorize
from zenml.zen_server.models.user_management_models import (
    CreateTeamRequest,
    UpdateTeamRequest,
=======
from fastapi import APIRouter, Security

from zenml.constants import API, ROLES, TEAMS, VERSION_1
from zenml.enums import PermissionType
from zenml.models import (
    RoleAssignmentResponseModel,
    TeamRequestModel,
    TeamResponseModel,
    TeamUpdateModel,
>>>>>>> ad7c8a49
)
from zenml.zen_server.auth import AuthContext, authorize
from zenml.zen_server.utils import error_response, handle_exceptions, zen_store

router = APIRouter(
    prefix=API + VERSION_1 + TEAMS,
    tags=["teams"],
    responses={401: error_response},
)


@router.get(
    "",
<<<<<<< HEAD
    response_model=Page[TeamModel],
=======
    response_model=List[TeamResponseModel],
>>>>>>> ad7c8a49
    responses={401: error_response, 404: error_response, 422: error_response},
)
@handle_exceptions
def list_teams(
<<<<<<< HEAD
    params: Params = Depends(),
) -> Page[TeamModel]:
=======
    _: AuthContext = Security(authorize, scopes=[PermissionType.READ])
) -> List[TeamResponseModel]:
>>>>>>> ad7c8a49
    """Returns a list of all teams.

    Args:
        params: Parameters for pagination (page and size)

    Returns:
        List of all teams.
    """
    return zen_store().list_teams(params)


@router.post(
    "",
    response_model=TeamResponseModel,
    responses={401: error_response, 409: error_response, 422: error_response},
)
@handle_exceptions
def create_team(
    team: TeamRequestModel,
    _: AuthContext = Security(authorize, scopes=[PermissionType.WRITE]),
) -> TeamResponseModel:
    """Creates a team.

    # noqa: DAR401

    Args:
        team: Team to create.

    Returns:
        The created team.
    """
    return zen_store().create_team(team=team)


@router.get(
    "/{team_name_or_id}",
    response_model=TeamResponseModel,
    responses={401: error_response, 404: error_response, 422: error_response},
)
@handle_exceptions
def get_team(
    team_name_or_id: Union[str, UUID],
    _: AuthContext = Security(authorize, scopes=[PermissionType.READ]),
) -> TeamResponseModel:
    """Returns a specific team.

    Args:
        team_name_or_id: Name or ID of the team.

    Returns:
        A specific team.
    """
    return zen_store().get_team(team_name_or_id=team_name_or_id)


@router.put(
    "/{team_id}",
    response_model=TeamResponseModel,
    responses={401: error_response, 409: error_response, 422: error_response},
)
@handle_exceptions
def update_team(
    team_id: UUID,
    team_update: TeamUpdateModel,
    _: AuthContext = Security(authorize, scopes=[PermissionType.WRITE]),
) -> TeamResponseModel:
    """Updates a team.

    # noqa: DAR401

    Args:
        team_name_or_id: Name or ID of the team.
        team_update: Team update.

    Returns:
        The created team.
    """
    return zen_store().update_team(team_id=team_id, team_update=team_update)


@router.delete(
    "/{team_name_or_id}",
    responses={401: error_response, 404: error_response, 422: error_response},
)
@handle_exceptions
def delete_team(
    team_name_or_id: Union[str, UUID],
    _: AuthContext = Security(authorize, scopes=[PermissionType.WRITE]),
) -> None:
    """Deletes a specific team.

    Args:
        team_name_or_id: Name or ID of the team.
    """
    zen_store().delete_team(team_name_or_id=team_name_or_id)


@router.get(
    "/{team_name_or_id}" + ROLES,
<<<<<<< HEAD
    response_model=Page[RoleAssignmentModel],
=======
    response_model=List[RoleAssignmentResponseModel],
>>>>>>> ad7c8a49
    responses={401: error_response, 404: error_response, 422: error_response},
)
@handle_exceptions
def get_role_assignments_for_team(
    team_name_or_id: Union[str, UUID],
    project_name_or_id: Optional[Union[str, UUID]] = None,
<<<<<<< HEAD
    params: Params = Depends(),
) -> Page[RoleAssignmentModel]:
=======
    _: AuthContext = Security(authorize, scopes=[PermissionType.READ]),
) -> List[RoleAssignmentResponseModel]:
>>>>>>> ad7c8a49
    """Returns a list of all roles that are assigned to a team.

    Args:
        team_name_or_id: Name or ID of the team.
        project_name_or_id: If provided, only list roles that are limited to
            the given project.
        params: Parameters for pagination (page and size)

    Returns:
        A list of all roles that are assigned to a team.
    """
    return zen_store().list_role_assignments(
        team_name_or_id=team_name_or_id,
        project_name_or_id=project_name_or_id,
        params=params
    )<|MERGE_RESOLUTION|>--- conflicted
+++ resolved
@@ -15,8 +15,7 @@
 from typing import List, Optional, Union
 from uuid import UUID
 
-<<<<<<< HEAD
-from fastapi import APIRouter, Depends, Query
+from fastapi import APIRouter, Security, Depends
 
 from zenml.constants import (
     API,
@@ -27,25 +26,15 @@
     TEAMS,
     VERSION_1,
 )
-from zenml.models import TeamModel
+from zenml.enums import PermissionType
 from zenml.models.page_model import Params, Page
-from zenml.models.user_management_models import RoleAssignmentModel
-from zenml.zen_server.auth import authorize
-from zenml.zen_server.models.user_management_models import (
-    CreateTeamRequest,
-    UpdateTeamRequest,
-=======
-from fastapi import APIRouter, Security
-
-from zenml.constants import API, ROLES, TEAMS, VERSION_1
-from zenml.enums import PermissionType
 from zenml.models import (
     RoleAssignmentResponseModel,
     TeamRequestModel,
     TeamResponseModel,
     TeamUpdateModel,
->>>>>>> ad7c8a49
 )
+from zenml.zen_server.auth import AuthContext, authorize
 from zenml.zen_server.auth import AuthContext, authorize
 from zenml.zen_server.utils import error_response, handle_exceptions, zen_store
 
@@ -58,22 +47,14 @@
 
 @router.get(
     "",
-<<<<<<< HEAD
-    response_model=Page[TeamModel],
-=======
-    response_model=List[TeamResponseModel],
->>>>>>> ad7c8a49
+    response_model=Page[TeamResponseModel],
     responses={401: error_response, 404: error_response, 422: error_response},
 )
 @handle_exceptions
 def list_teams(
-<<<<<<< HEAD
     params: Params = Depends(),
-) -> Page[TeamModel]:
-=======
     _: AuthContext = Security(authorize, scopes=[PermissionType.READ])
-) -> List[TeamResponseModel]:
->>>>>>> ad7c8a49
+) -> Page[TeamResponseModel]:
     """Returns a list of all teams.
 
     Args:
@@ -173,24 +154,16 @@
 
 @router.get(
     "/{team_name_or_id}" + ROLES,
-<<<<<<< HEAD
-    response_model=Page[RoleAssignmentModel],
-=======
-    response_model=List[RoleAssignmentResponseModel],
->>>>>>> ad7c8a49
+    response_model=Page[RoleAssignmentResponseModel],
     responses={401: error_response, 404: error_response, 422: error_response},
 )
 @handle_exceptions
 def get_role_assignments_for_team(
     team_name_or_id: Union[str, UUID],
     project_name_or_id: Optional[Union[str, UUID]] = None,
-<<<<<<< HEAD
     params: Params = Depends(),
-) -> Page[RoleAssignmentModel]:
-=======
     _: AuthContext = Security(authorize, scopes=[PermissionType.READ]),
-) -> List[RoleAssignmentResponseModel]:
->>>>>>> ad7c8a49
+) -> Page[RoleAssignmentResponseModel]:
     """Returns a list of all roles that are assigned to a team.
 
     Args:
