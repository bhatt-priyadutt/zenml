--- conflicted
+++ resolved
@@ -15,37 +15,18 @@
 from typing import List, Optional, Union
 from uuid import UUID
 
-from fastapi import APIRouter, Security
+from fastapi import APIRouter, Security, Depends
 
 from zenml.config.pipeline_configurations import PipelineSpec
-<<<<<<< HEAD
-from zenml.constants import (
-    API,
-    LIMIT_DEFAULT,
-    LIMIT_MAX,
-    OFFSET,
-    PIPELINE_SPEC,
-    PIPELINES,
-    RUNS,
-    VERSION_1,
-)
-from zenml.models import PipelineRunModel
-from zenml.models.page_model import Params
-from zenml.models.pipeline_models import PipelineModel
-from zenml.zen_server.auth import authorize
-from zenml.zen_server.models import UpdatePipelineRequest
-from zenml.zen_server.models.pipeline_models import (
-    HydratedPipelineModel,
-    HydratedPipelineRunModel,
-=======
 from zenml.constants import API, PIPELINE_SPEC, PIPELINES, RUNS, VERSION_1
 from zenml.enums import PermissionType
 from zenml.models import (
     PipelineResponseModel,
     PipelineRunResponseModel,
     PipelineUpdateModel,
->>>>>>> ad7c8a49
 )
+from zenml.models.page_model import Params, Page
+
 from zenml.zen_server.auth import AuthContext, authorize
 from zenml.zen_server.utils import error_response, handle_exceptions, zen_store
 
@@ -58,11 +39,7 @@
 
 @router.get(
     "",
-<<<<<<< HEAD
-    response_model=Page[PipelineModel],  # type: ignore[arg-type]
-=======
-    response_model=List[PipelineResponseModel],
->>>>>>> ad7c8a49
+    response_model=Page[PipelineResponseModel],
     responses={401: error_response, 404: error_response, 422: error_response},
 )
 @handle_exceptions
@@ -70,26 +47,16 @@
     project_name_or_id: Optional[Union[str, UUID]] = None,
     user_name_or_id: Optional[Union[str, UUID]] = None,
     name: Optional[str] = None,
-<<<<<<< HEAD
-    hydrated: bool = False,
+    _: AuthContext = Security(authorize, scopes=[PermissionType.READ]),
     params: Params = Depends(),
-) -> Page[PipelineModel]:
-=======
-    _: AuthContext = Security(authorize, scopes=[PermissionType.READ]),
-) -> List[PipelineResponseModel]:
->>>>>>> ad7c8a49
+) -> Page[PipelineResponseModel]:
     """Gets a list of pipelines.
 
     Args:
         project_name_or_id: Name or ID of the project to get pipelines for.
         user_name_or_id: Optionally filter by name or ID of the user.
         name: Optionally filter by pipeline name
-<<<<<<< HEAD
-        hydrated: Defines if stack components, users and projects will be
-                  included by reference (FALSE) or as model (TRUE)
         params: Parameters for pagination (page and size)
-=======
->>>>>>> ad7c8a49
 
     Returns:
         List of pipeline objects.
