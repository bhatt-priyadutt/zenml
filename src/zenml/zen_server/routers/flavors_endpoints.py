#  Copyright (c) ZenML GmbH 2022. All Rights Reserved.
#
#  Licensed under the Apache License, Version 2.0 (the "License");
#  you may not use this file except in compliance with the License.
#  You may obtain a copy of the License at:
#
#       https://www.apache.org/licenses/LICENSE-2.0
#
#  Unless required by applicable law or agreed to in writing, software
#  distributed under the License is distributed on an "AS IS" BASIS,
#  WITHOUT WARRANTIES OR CONDITIONS OF ANY KIND, either express
#  or implied. See the License for the specific language governing
#  permissions and limitations under the License.
"""Endpoint definitions for flavors."""

from typing import List, Optional, Union
from uuid import UUID

from fastapi import APIRouter, Security

from zenml.constants import API, FLAVORS, VERSION_1
<<<<<<< HEAD
from zenml.enums import StackComponentType
from zenml.new_models import FlavorResponseModel
=======
from zenml.enums import PermissionType, StackComponentType
from zenml.models import FlavorModel
>>>>>>> 9a4ac80a
from zenml.zen_server.auth import AuthContext, authorize
from zenml.zen_server.utils import error_response, handle_exceptions, zen_store

router = APIRouter(
    prefix=API + VERSION_1 + FLAVORS,
    tags=["flavors"],
    responses={401: error_response},
)


@router.get(
    "",
    response_model=List[FlavorResponseModel],
    responses={401: error_response, 404: error_response, 422: error_response},
)
@handle_exceptions
def list_flavors(
    project_name_or_id: Optional[Union[str, UUID]] = None,
    component_type: Optional[StackComponentType] = None,
    user_name_or_id: Optional[Union[str, UUID]] = None,
    name: Optional[str] = None,
    is_shared: Optional[bool] = None,
<<<<<<< HEAD
) -> List[FlavorResponseModel]:
=======
    _: AuthContext = Security(authorize, scopes=[PermissionType.READ]),
) -> List[FlavorModel]:
>>>>>>> 9a4ac80a
    """Returns all flavors.

    Args:
        project_name_or_id: Name or ID of the project.
        component_type: Optionally filter by component type.
        user_name_or_id: Optionally filter by name or ID of the user.
        name: Optionally filter by flavor name.
        is_shared: Optionally filter by shared status of the flavor.

    Returns:
        All flavors.
    """
    return zen_store().list_flavors(
        project_name_or_id=project_name_or_id,
        component_type=component_type,
        user_name_or_id=user_name_or_id,
        is_shared=is_shared,
        name=name,
    )


@router.get(
    "/{flavor_id}",
    response_model=FlavorResponseModel,
    responses={401: error_response, 404: error_response, 422: error_response},
)
@handle_exceptions
<<<<<<< HEAD
def get_flavor(flavor_id: UUID, hydrated: bool = False) -> FlavorResponseModel:
=======
def get_flavor(
    flavor_id: UUID,
    _: AuthContext = Security(authorize, scopes=[PermissionType.READ]),
) -> FlavorModel:
>>>>>>> 9a4ac80a
    """Returns the requested flavor.

    Args:
        flavor_id: ID of the flavor.

    Returns:
        The requested stack.
    """
    flavor = zen_store().get_flavor(flavor_id)
    return flavor


@router.put(
    "/{flavor_id}",
    response_model=FlavorResponseModel,
    responses={401: error_response, 404: error_response, 422: error_response},
)
@handle_exceptions
def update_flavor(
    flavor_id: UUID,
<<<<<<< HEAD
    flavor: FlavorResponseModel,
    hydrated: bool = False,
    _: AuthContext = Security(authorize, scopes=["write"]),
) -> FlavorResponseModel:
=======
    flavor: FlavorModel,
    _: AuthContext = Security(authorize, scopes=[PermissionType.WRITE]),
) -> FlavorModel:
>>>>>>> 9a4ac80a
    """Updates a stack.

    Args:
        flavor_id: ID of the flavor.
        flavor: Flavor to use for the update.

    Returns:
        The updated flavor.
    """
    flavor.id = flavor_id
    updated_flavor = zen_store().update_flavor(flavor=flavor)
    return updated_flavor


@router.delete(
    "/{flavor_id}",
    responses={401: error_response, 404: error_response, 422: error_response},
)
@handle_exceptions
def delete_flavor(
    flavor_id: UUID,
    _: AuthContext = Security(authorize, scopes=[PermissionType.WRITE]),
) -> None:
    """Deletes a flavor.

    Args:
        flavor_id: ID of the flavor.
    """
    zen_store().delete_flavor(flavor_id)<|MERGE_RESOLUTION|>--- conflicted
+++ resolved
@@ -19,13 +19,10 @@
 from fastapi import APIRouter, Security
 
 from zenml.constants import API, FLAVORS, VERSION_1
-<<<<<<< HEAD
 from zenml.enums import StackComponentType
 from zenml.new_models import FlavorResponseModel
-=======
 from zenml.enums import PermissionType, StackComponentType
 from zenml.models import FlavorModel
->>>>>>> 9a4ac80a
 from zenml.zen_server.auth import AuthContext, authorize
 from zenml.zen_server.utils import error_response, handle_exceptions, zen_store
 
@@ -48,12 +45,8 @@
     user_name_or_id: Optional[Union[str, UUID]] = None,
     name: Optional[str] = None,
     is_shared: Optional[bool] = None,
-<<<<<<< HEAD
+    _: AuthContext = Security(authorize, scopes=[PermissionType.READ]),
 ) -> List[FlavorResponseModel]:
-=======
-    _: AuthContext = Security(authorize, scopes=[PermissionType.READ]),
-) -> List[FlavorModel]:
->>>>>>> 9a4ac80a
     """Returns all flavors.
 
     Args:
@@ -81,14 +74,10 @@
     responses={401: error_response, 404: error_response, 422: error_response},
 )
 @handle_exceptions
-<<<<<<< HEAD
-def get_flavor(flavor_id: UUID, hydrated: bool = False) -> FlavorResponseModel:
-=======
 def get_flavor(
     flavor_id: UUID,
     _: AuthContext = Security(authorize, scopes=[PermissionType.READ]),
-) -> FlavorModel:
->>>>>>> 9a4ac80a
+) -> FlavorResponseModel:
     """Returns the requested flavor.
 
     Args:
@@ -109,16 +98,9 @@
 @handle_exceptions
 def update_flavor(
     flavor_id: UUID,
-<<<<<<< HEAD
     flavor: FlavorResponseModel,
-    hydrated: bool = False,
-    _: AuthContext = Security(authorize, scopes=["write"]),
+    _: AuthContext = Security(authorize, scopes=[PermissionType.WRITE]),
 ) -> FlavorResponseModel:
-=======
-    flavor: FlavorModel,
-    _: AuthContext = Security(authorize, scopes=[PermissionType.WRITE]),
-) -> FlavorModel:
->>>>>>> 9a4ac80a
     """Updates a stack.
 
     Args:
