--- conflicted
+++ resolved
@@ -206,15 +206,8 @@
     user.active = False
     token = user.generate_activation_token()
     user.hash_activation_token()
-<<<<<<< HEAD
     user = zen_store.update_user(user=user)
     # add back the original un-hashed activation token, if generated, to
-=======
-    user = zen_store.update_user(
-        user_name_or_id=parse_name_or_uuid(user_name_or_id), user=user
-    )
-    # add back the original unhashed activation token, if generated, to
->>>>>>> 87eac38e
     # send it back to the client
     user.activation_token = token
     return DeactivateUserResponse.from_model(user)
