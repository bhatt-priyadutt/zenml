--- conflicted
+++ resolved
@@ -27,19 +27,14 @@
     STEPS,
     VERSION_1,
 )
-<<<<<<< HEAD
+from zenml.enums import ExecutionStatus, PermissionType
 from zenml.enums import ExecutionStatus
 from zenml.new_models import (
     ArtifactResponseModel,
     StepRunRequestModel,
     StepRunResponseModel,
 )
-from zenml.zen_server.auth import authorize
-=======
-from zenml.enums import ExecutionStatus, PermissionType
-from zenml.models.pipeline_models import ArtifactModel, StepRunModel
 from zenml.zen_server.auth import AuthContext, authorize
->>>>>>> 9a4ac80a
 from zenml.zen_server.utils import error_response, handle_exceptions, zen_store
 
 router = APIRouter(
@@ -57,12 +52,8 @@
 @handle_exceptions
 def list_run_steps(
     run_id: Optional[UUID] = None,
-<<<<<<< HEAD
+    _: AuthContext = Security(authorize, scopes=[PermissionType.READ]),
 ) -> List[StepRunResponseModel]:
-=======
-    _: AuthContext = Security(authorize, scopes=[PermissionType.READ]),
-) -> List[StepRunModel]:
->>>>>>> 9a4ac80a
     """Get run steps according to query filters.
 
     Args:
@@ -80,14 +71,10 @@
     responses={401: error_response, 409: error_response, 422: error_response},
 )
 @handle_exceptions
-<<<<<<< HEAD
-def create_run_step(step: StepRunRequestModel) -> StepRunResponseModel:
-=======
 def create_run_step(
-    step: StepRunModel,
+    step: StepRunRequestModel,
     _: AuthContext = Security(authorize, scopes=[PermissionType.WRITE]),
-) -> StepRunModel:
->>>>>>> 9a4ac80a
+) -> StepRunResponseModel:
     """Create a run step.
 
     Args:
@@ -105,14 +92,10 @@
     responses={401: error_response, 404: error_response, 422: error_response},
 )
 @handle_exceptions
-<<<<<<< HEAD
-def get_step(step_id: UUID) -> StepRunResponseModel:
-=======
 def get_step(
     step_id: UUID,
     _: AuthContext = Security(authorize, scopes=[PermissionType.READ]),
-) -> StepRunModel:
->>>>>>> 9a4ac80a
+) -> StepRunResponseModel:
     """Get one specific step.
 
     Args:
@@ -131,15 +114,10 @@
 )
 @handle_exceptions
 def update_step(
-<<<<<<< HEAD
-    step_id: UUID, step_model: StepRunRequestModel
+    step_id: UUID,
+    step_model: StepRunRequestModel,
+    _: AuthContext = Security(authorize, scopes=[PermissionType.WRITE]),
 ) -> StepRunResponseModel:
-=======
-    step_id: UUID,
-    step_model: StepRunModel,
-    _: AuthContext = Security(authorize, scopes=[PermissionType.WRITE]),
-) -> StepRunModel:
->>>>>>> 9a4ac80a
     """Updates a step.
 
     Args:
@@ -160,14 +138,10 @@
     responses={401: error_response, 404: error_response, 422: error_response},
 )
 @handle_exceptions
-<<<<<<< HEAD
-def get_step_outputs(step_id: UUID) -> Dict[str, ArtifactResponseModel]:
-=======
 def get_step_outputs(
     step_id: UUID,
     _: AuthContext = Security(authorize, scopes=[PermissionType.READ]),
-) -> Dict[str, ArtifactModel]:
->>>>>>> 9a4ac80a
+) -> Dict[str, ArtifactResponseModel]:
     """Get the outputs of a specific step.
 
     Args:
@@ -188,14 +162,10 @@
     responses={401: error_response, 404: error_response, 422: error_response},
 )
 @handle_exceptions
-<<<<<<< HEAD
-def get_step_inputs(step_id: UUID) -> Dict[str, ArtifactResponseModel]:
-=======
 def get_step_inputs(
     step_id: UUID,
     _: AuthContext = Security(authorize, scopes=[PermissionType.READ]),
-) -> Dict[str, ArtifactModel]:
->>>>>>> 9a4ac80a
+) -> Dict[str, ArtifactResponseModel]:
     """Get the inputs of a specific step.
 
     Args:
